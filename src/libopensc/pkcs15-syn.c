/*
 * pkcs15-syn.c: PKCS #15 emulation of non-pkcs15 cards
 *
 * Copyright (C) 2003 Olaf Kirch <okir@suse.de>
 *		 2004 Nils Larsch <nlarsch@betrusted.com>
 *
 * This library is free software; you can redistribute it and/or
 * modify it under the terms of the GNU Lesser General Public
 * License as published by the Free Software Foundation; either
 * version 2.1 of the License, or (at your option) any later version.
 *
 * This library is distributed in the hope that it will be useful,
 * but WITHOUT ANY WARRANTY; without even the implied warranty of
 * MERCHANTABILITY or FITNESS FOR A PARTICULAR PURPOSE.  See the GNU
 * Lesser General Public License for more details.
 *
 * You should have received a copy of the GNU Lesser General Public
 * License along with this library; if not, write to the Free Software
 * Foundation, Inc., 59 Temple Place, Suite 330, Boston, MA  02111-1307  USA
 */

#if HAVE_CONFIG_H
#include "config.h"
#endif

#include <stdlib.h>
#include <string.h>
#include <stdio.h>
#include <assert.h>

#include "common/libscdl.h"
#include "internal.h"
#include "asn1.h"
#include "pkcs15.h"
#include "pkcs15-syn.h"

struct sc_pkcs15_emulator_handler builtin_emulators[] = {
	{ "westcos",	sc_pkcs15emu_westcos_init_ex	},
	{ "openpgp",	sc_pkcs15emu_openpgp_init_ex	},
	{ "starcert",	sc_pkcs15emu_starcert_init_ex	},
	{ "tcos",	sc_pkcs15emu_tcos_init_ex	},
	{ "esteid",	sc_pkcs15emu_esteid_init_ex	},
	{ "itacns",	sc_pkcs15emu_itacns_init_ex	},
	{ "PIV-II",     sc_pkcs15emu_piv_init_ex	},
	{ "cac",        sc_pkcs15emu_cac_init_ex	},
	{ "idprime",    sc_pkcs15emu_idprime_init_ex	},
	{ "gemsafeGPK",	sc_pkcs15emu_gemsafeGPK_init_ex	},
	{ "gemsafeV1",	sc_pkcs15emu_gemsafeV1_init_ex	},
	{ "actalis",	sc_pkcs15emu_actalis_init_ex	},
	{ "atrust-acos",sc_pkcs15emu_atrust_acos_init_ex},
	{ "tccardos",	sc_pkcs15emu_tccardos_init_ex	},
	{ "entersafe",  sc_pkcs15emu_entersafe_init_ex	},
	{ "pteid",	sc_pkcs15emu_pteid_init_ex	},
	{ "oberthur",   sc_pkcs15emu_oberthur_init_ex	},
	{ "sc-hsm",	sc_pkcs15emu_sc_hsm_init_ex	},
	{ "dnie",       sc_pkcs15emu_dnie_init_ex	},
	{ "gids",       sc_pkcs15emu_gids_init_ex	},
	{ "iasecc",	sc_pkcs15emu_iasecc_init_ex	},
	{ "jpki",	sc_pkcs15emu_jpki_init_ex	},
	{ "coolkey",    sc_pkcs15emu_coolkey_init_ex	},
	{ "din66291",   sc_pkcs15emu_din_66291_init_ex	},
	{ "esteid2018", sc_pkcs15emu_esteid2018_init_ex	},
	{ "cardos",     sc_pkcs15emu_cardos_init_ex	},
<<<<<<< HEAD
	{ "nqapplet",   sc_pkcs15emu_nqapplet_init_ex },

=======
	{ "esign_qes",  sc_pkcs15emu_starcos_esign_qes_init_ex },
>>>>>>> 2b731d8f
	{ NULL, NULL }
};

static int parse_emu_block(sc_pkcs15_card_t *, struct sc_aid *, scconf_block *);
static sc_pkcs15_df_t * sc_pkcs15emu_get_df(sc_pkcs15_card_t *p15card,
	unsigned int type);

static const char *builtin_name = "builtin";
static const char *func_name    = "sc_pkcs15_init_func";
static const char *exfunc_name  = "sc_pkcs15_init_func_ex";

// FIXME: have a flag in card->flags to indicate the same
int sc_pkcs15_is_emulation_only(sc_card_t *card)
{
	switch (card->type) {
		case SC_CARD_TYPE_MCRD_ESTEID_V30:
		case SC_CARD_TYPE_GEMSAFEV1_PTEID:
		case SC_CARD_TYPE_OPENPGP_V1:
		case SC_CARD_TYPE_OPENPGP_V2:
		case SC_CARD_TYPE_OPENPGP_GNUK:
		case SC_CARD_TYPE_OPENPGP_V3:
		case SC_CARD_TYPE_SC_HSM:
		case SC_CARD_TYPE_SC_HSM_SOC:
		case SC_CARD_TYPE_DNIE_BASE:
		case SC_CARD_TYPE_DNIE_BLANK:
		case SC_CARD_TYPE_DNIE_ADMIN:
		case SC_CARD_TYPE_DNIE_USER:
		case SC_CARD_TYPE_DNIE_TERMINATED:
		case SC_CARD_TYPE_IASECC_GEMALTO:
		case SC_CARD_TYPE_PIV_II_GENERIC:
		case SC_CARD_TYPE_PIV_II_HIST:
		case SC_CARD_TYPE_PIV_II_NEO:
		case SC_CARD_TYPE_PIV_II_YUBIKEY4:
		case SC_CARD_TYPE_ESTEID_2018:
		case SC_CARD_TYPE_CARDOS_V5_0:
		case SC_CARD_TYPE_CARDOS_V5_3:
		case SC_CARD_TYPE_NQ_APPLET:

			return 1;
		default:
			return 0;
	}
}

int
sc_pkcs15_bind_synthetic(sc_pkcs15_card_t *p15card, struct sc_aid *aid)
{
	sc_context_t		*ctx = p15card->card->ctx;
	scconf_block		*conf_block, **blocks, *blk;
	int			i, r = SC_ERROR_WRONG_CARD;

	SC_FUNC_CALLED(ctx, SC_LOG_DEBUG_VERBOSE);
	conf_block = NULL;

	conf_block = sc_get_conf_block(ctx, "framework", "pkcs15", 1);

	if (!conf_block) {
		/* no conf file found => try builtin drivers  */
		sc_log(ctx, "no conf file (or section), trying all builtin emulators");
		for (i = 0; builtin_emulators[i].name; i++) {
			sc_log(ctx, "trying %s", builtin_emulators[i].name);
			r = builtin_emulators[i].handler(p15card, aid);
			if (r == SC_SUCCESS)
				/* we got a hit */
				goto out;
		}
	} else {
		/* we have a conf file => let's use it */
		int builtin_enabled;
		const scconf_list *list, *item;

		builtin_enabled = scconf_get_bool(conf_block, "enable_builtin_emulation", 1);
		list = scconf_find_list(conf_block, "builtin_emulators"); /* FIXME: rename to enabled_emulators */

		if (builtin_enabled && list) {
			/* get the list of enabled emulation drivers */
			for (item = list; item; item = item->next) {
				/* go through the list of builtin drivers */
				const char *name = item->data;

				sc_log(ctx, "trying %s", name);
				for (i = 0; builtin_emulators[i].name; i++)
					if (!strcmp(builtin_emulators[i].name, name)) {
						r = builtin_emulators[i].handler(p15card, aid);
						if (r == SC_SUCCESS)
							/* we got a hit */
							goto out;
					}
			}
		}
		else if (builtin_enabled) {
			sc_log(ctx, "no emulator list in config file, trying all builtin emulators");
			for (i = 0; builtin_emulators[i].name; i++) {
				sc_log(ctx, "trying %s", builtin_emulators[i].name);
				r = builtin_emulators[i].handler(p15card, aid);
				if (r == SC_SUCCESS)
					/* we got a hit */
					goto out;
			}
		}

		/* search for 'emulate foo { ... }' entries in the conf file */
		sc_log(ctx, "searching for 'emulate foo { ... }' blocks");
		blocks = scconf_find_blocks(ctx->conf, conf_block, "emulate", NULL);
		sc_log(ctx, "Blocks: %p", blocks);
		for (i = 0; blocks && (blk = blocks[i]) != NULL; i++) {
			const char *name = blk->name->data;
			sc_log(ctx, "trying %s", name);
			r = parse_emu_block(p15card, aid, blk);
			if (r == SC_SUCCESS) {
				free(blocks);
				goto out;
			}
		}
		if (blocks)
			free(blocks);
	}

out:
	if (r == SC_SUCCESS) {
		p15card->magic  = SC_PKCS15_CARD_MAGIC;
		p15card->flags |= SC_PKCS15_CARD_FLAG_EMULATED;
	} else {
		if (r != SC_ERROR_WRONG_CARD)
			sc_log(ctx, "Failed to load card emulator: %s", sc_strerror(r));
	}

	LOG_FUNC_RETURN(ctx, r);
}


static int parse_emu_block(sc_pkcs15_card_t *p15card, struct sc_aid *aid, scconf_block *conf)
{
	sc_card_t	*card = p15card->card;
	sc_context_t	*ctx = card->ctx;
	void *handle = NULL;
	int		(*init_func)(sc_pkcs15_card_t *);
	int		(*init_func_ex)(sc_pkcs15_card_t *, struct sc_aid *);
	int		r;
	const char	*driver, *module_name;

	driver = conf->name->data;

	init_func    = NULL;
	init_func_ex = NULL;

	module_name = scconf_get_str(conf, "module", builtin_name);
	if (!strcmp(module_name, "builtin")) {
		int	i;

		/* This function is built into libopensc itself.
		 * Look it up in the table of emulators */
		module_name = driver;
		for (i = 0; builtin_emulators[i].name; i++) {
			if (!strcmp(builtin_emulators[i].name, module_name)) {
				init_func_ex = builtin_emulators[i].handler;
				break;
			}
		}
	} else {
		const char *(*get_version)(void);
		const char *name = NULL;
		void	*address;
		unsigned int major = 0, minor = 0, fix = 0;

		sc_log(ctx, "Loading %s", module_name);

		/* try to open dynamic library */
		handle = sc_dlopen(module_name);
		if (!handle) {
			sc_log(ctx, "unable to open dynamic library '%s': %s",
					module_name, sc_dlerror());
			return SC_ERROR_INTERNAL;
		}

		/* try to get version of the driver/api */
		get_version =  (const char *(*)(void)) sc_dlsym(handle, "sc_driver_version");
		if (get_version) {
			if (3 != sscanf(get_version(), "%u.%u.%u", &major, &minor, &fix)) {
				sc_log(ctx, "unable to get modules version number");
				sc_dlclose(handle);
				return SC_ERROR_INTERNAL;
			}
		}

		if (!get_version || (major == 0 && minor <= 9 && fix < 3)) {
			/* no sc_driver_version function => assume old style
			 * init function (note: this should later give an error
			 */
			/* get the init function name */
			name = scconf_get_str(conf, "function", func_name);

			address = sc_dlsym(handle, name);
			if (address)
				init_func = (int (*)(sc_pkcs15_card_t *)) address;
		} else {
			name = scconf_get_str(conf, "function", exfunc_name);

			address = sc_dlsym(handle, name);
			if (address)
				init_func_ex = (int (*)(sc_pkcs15_card_t *, struct sc_aid *)) address;
		}
	}
	/* try to initialize the pkcs15 structures */
	if (init_func_ex)
		r = init_func_ex(p15card, aid);
	else if (init_func)
		r = init_func(p15card);
	else
		r = SC_ERROR_WRONG_CARD;

	if (r >= 0) {
		sc_log(card->ctx, "%s succeeded, card bound", module_name);
		p15card->dll_handle = handle;
	} else {
		sc_log(card->ctx, "%s failed: %s", module_name, sc_strerror(r));
		/* clear pkcs15 card */
		sc_pkcs15_card_clear(p15card);
		if (handle)
			sc_dlclose(handle);
	}

	return r;
}

static sc_pkcs15_df_t * sc_pkcs15emu_get_df(sc_pkcs15_card_t *p15card,
	unsigned int type)
{
	sc_pkcs15_df_t	*df;
	sc_file_t	*file;
	int		created = 0;

	while (1) {
		for (df = p15card->df_list; df; df = df->next) {
			if (df->type == type) {
				if (created)
					df->enumerated = 1;
				return df;
			}
		}

		assert(created == 0);

		file = sc_file_new();
		if (!file)
			return NULL;
		sc_format_path("11001101", &file->path);
		sc_pkcs15_add_df(p15card, type, &file->path);
		sc_file_free(file);
		created++;
	}
}

int sc_pkcs15emu_add_pin_obj(sc_pkcs15_card_t *p15card,
	const sc_pkcs15_object_t *obj, const sc_pkcs15_auth_info_t *in_pin)
{
	sc_pkcs15_auth_info_t pin = *in_pin;

	pin.auth_type = SC_PKCS15_PIN_AUTH_TYPE_PIN;
	if(!pin.auth_method) /* or SC_AC_NONE */
		pin.auth_method = SC_AC_CHV;

	return sc_pkcs15emu_object_add(p15card, SC_PKCS15_TYPE_AUTH_PIN, obj, &pin);
}

int sc_pkcs15emu_add_rsa_prkey(sc_pkcs15_card_t *p15card,
	const sc_pkcs15_object_t *obj, const sc_pkcs15_prkey_info_t *in_key)
{
	sc_pkcs15_prkey_info_t key = *in_key;

	if (key.access_flags == 0)
		key.access_flags = SC_PKCS15_PRKEY_ACCESS_SENSITIVE
				| SC_PKCS15_PRKEY_ACCESS_ALWAYSSENSITIVE
				| SC_PKCS15_PRKEY_ACCESS_NEVEREXTRACTABLE
				| SC_PKCS15_PRKEY_ACCESS_LOCAL;

	return sc_pkcs15emu_object_add(p15card, SC_PKCS15_TYPE_PRKEY_RSA, obj, &key);
}

int sc_pkcs15emu_add_rsa_pubkey(sc_pkcs15_card_t *p15card,
	const sc_pkcs15_object_t *obj, const sc_pkcs15_pubkey_info_t *in_key)
{
	sc_pkcs15_pubkey_info_t key = *in_key;

	if (key.access_flags == 0)
		key.access_flags = SC_PKCS15_PRKEY_ACCESS_EXTRACTABLE;

	return sc_pkcs15emu_object_add(p15card, SC_PKCS15_TYPE_PUBKEY_RSA, obj, &key);
}

int sc_pkcs15emu_add_ec_prkey(sc_pkcs15_card_t *p15card,
	const sc_pkcs15_object_t *obj, const sc_pkcs15_prkey_info_t *in_key)
{
	sc_pkcs15_prkey_info_t key = *in_key;

	if (key.access_flags == 0)
		key.access_flags = SC_PKCS15_PRKEY_ACCESS_SENSITIVE
				| SC_PKCS15_PRKEY_ACCESS_ALWAYSSENSITIVE
				| SC_PKCS15_PRKEY_ACCESS_NEVEREXTRACTABLE
				| SC_PKCS15_PRKEY_ACCESS_LOCAL;

	return sc_pkcs15emu_object_add(p15card, SC_PKCS15_TYPE_PRKEY_EC, obj, &key);
}
int sc_pkcs15emu_add_ec_pubkey(sc_pkcs15_card_t *p15card,
	const sc_pkcs15_object_t *obj, const sc_pkcs15_pubkey_info_t *in_key)
{
	sc_pkcs15_pubkey_info_t key = *in_key;

	if (key.access_flags == 0)
		key.access_flags = SC_PKCS15_PRKEY_ACCESS_EXTRACTABLE;

	return sc_pkcs15emu_object_add(p15card, SC_PKCS15_TYPE_PUBKEY_EC, obj, &key);
}

int sc_pkcs15emu_add_x509_cert(sc_pkcs15_card_t *p15card,
	const sc_pkcs15_object_t *obj, const sc_pkcs15_cert_info_t *cert)
{
	return sc_pkcs15emu_object_add(p15card, SC_PKCS15_TYPE_CERT_X509, obj, cert);
}

int sc_pkcs15emu_add_data_object(sc_pkcs15_card_t *p15card,
	const sc_pkcs15_object_t *obj, const sc_pkcs15_data_info_t *data)
{
	return sc_pkcs15emu_object_add(p15card, SC_PKCS15_TYPE_DATA_OBJECT, obj, data);
}

int sc_pkcs15emu_object_add(sc_pkcs15_card_t *p15card, unsigned int type,
	const sc_pkcs15_object_t *in_obj, const void *data)
{
	sc_pkcs15_object_t *obj;
	unsigned int	df_type;
	size_t		data_len;

	SC_FUNC_CALLED(p15card->card->ctx, SC_LOG_DEBUG_VERBOSE);

	obj = calloc(1, sizeof(*obj));
	if (!obj) {
		LOG_FUNC_RETURN(p15card->card->ctx, SC_ERROR_OUT_OF_MEMORY);
	}

	memcpy(obj, in_obj, sizeof(*obj));
	obj->type = type;

	switch (type & SC_PKCS15_TYPE_CLASS_MASK) {
	case SC_PKCS15_TYPE_AUTH:
		df_type  = SC_PKCS15_AODF;
		data_len = sizeof(struct sc_pkcs15_auth_info);
		break;
	case SC_PKCS15_TYPE_PRKEY:
		df_type  = SC_PKCS15_PRKDF;
		data_len = sizeof(struct sc_pkcs15_prkey_info);
		break;
	case SC_PKCS15_TYPE_PUBKEY:
		df_type = SC_PKCS15_PUKDF;
		data_len = sizeof(struct sc_pkcs15_pubkey_info);
		break;
	case SC_PKCS15_TYPE_CERT:
		df_type = SC_PKCS15_CDF;
		data_len = sizeof(struct sc_pkcs15_cert_info);
		break;
	case SC_PKCS15_TYPE_DATA_OBJECT:
		df_type = SC_PKCS15_DODF;
		data_len = sizeof(struct sc_pkcs15_data_info);
		break;
	default:
		sc_log(p15card->card->ctx, "Unknown PKCS15 object type %d", type);
		free(obj);
		LOG_FUNC_RETURN(p15card->card->ctx, SC_ERROR_INVALID_ARGUMENTS);
	}

	obj->data = calloc(1, data_len);
	if (obj->data == NULL) {
		free(obj);
		LOG_FUNC_RETURN(p15card->card->ctx, SC_ERROR_OUT_OF_MEMORY);
	}
	memcpy(obj->data, data, data_len);

	obj->df = sc_pkcs15emu_get_df(p15card, df_type);
	sc_pkcs15_add_object(p15card, obj);

	LOG_FUNC_RETURN(p15card->card->ctx, SC_SUCCESS);
}
<|MERGE_RESOLUTION|>--- conflicted
+++ resolved
@@ -61,12 +61,8 @@
 	{ "din66291",   sc_pkcs15emu_din_66291_init_ex	},
 	{ "esteid2018", sc_pkcs15emu_esteid2018_init_ex	},
 	{ "cardos",     sc_pkcs15emu_cardos_init_ex	},
-<<<<<<< HEAD
 	{ "nqapplet",   sc_pkcs15emu_nqapplet_init_ex },
-
-=======
 	{ "esign_qes",  sc_pkcs15emu_starcos_esign_qes_init_ex },
->>>>>>> 2b731d8f
 	{ NULL, NULL }
 };
 
